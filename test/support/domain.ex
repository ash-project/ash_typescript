# SPDX-FileCopyrightText: 2025 ash_typescript contributors <https://github.com/ash-project/ash_typescript/graphs.contributors>
#
# SPDX-License-Identifier: MIT

defmodule AshTypescript.Test.Domain do
  @moduledoc """
  Test domain for AshTypescript integration testing.

  Defines RPC actions and typed queries for test resources used in
  the AshTypescript test suite to verify TypeScript generation functionality.
  """
  use Ash.Domain,
    otp_app: :ash_typescript,
    extensions: [AshTypescript.Rpc]

  typescript_rpc do
    resource AshTypescript.Test.Todo do
      rpc_action :list_todos, :read
      rpc_action :get_todo, :get_by_id
      rpc_action :get_todo_by_id, :get_by_id

      # Test get? option - retrieves single todo by primary key
      rpc_action :get_single_todo, :read, get?: true

      # Test get? with not_found_error?: false - returns null instead of error
      rpc_action :get_single_todo_nullable, :read, get?: true, not_found_error?: false

      # Test get_by with multiple fields - retrieves single todo by user_id and status
      rpc_action :get_todo_by_user_and_status, :read, get_by: [:user_id, :status]

      rpc_action :create_todo, :create
      rpc_action :update_todo, :update
      rpc_action :complete_todo, :complete
      rpc_action :set_priority_todo, :set_priority
      rpc_action :update_todo_with_untyped_data, :update_with_untyped_data
      rpc_action :bulk_complete_todo, :bulk_complete
      rpc_action :get_statistics_todo, :get_statistics
      rpc_action :search_todos, :search
      rpc_action :search_paginated_todos, :search_paginated
      rpc_action :list_recent_todos, :list_recent
      rpc_action :list_high_priority_todos, :list_high_priority
      rpc_action :get_keyword_options_todo, :get_keyword_options
      rpc_action :get_coordinates_info_todo, :get_coordinates_info
      rpc_action :get_custom_data_todo, :get_custom_data
      rpc_action :destroy_todo, :destroy
      rpc_action :assign_to_user_todo, :assign_to_user
      rpc_action :assign_to_users_todo, :assign_to_users

      typed_query :list_todos_user_page, :read do
        ts_fields_const_name "listTodosUserPage"
        ts_result_type_name "ListTodosUserPageResult"

        fields [
          :id,
          :title,
          :description,
          :priority,
          :comment_count,
          %{comments: [:id, :content]},
          %{self: %{args: %{prefix: "some prefix"}, fields: [:id, :title, :is_overdue]}}
        ]
      end
    end

    resource AshTypescript.Test.TodoComment do
      rpc_action :list_todo_comments, :read
      rpc_action :create_todo_comment, :create
      rpc_action :update_todo_comment, :update
      rpc_action :destroy_todo_comment, :destroy
    end

    resource AshTypescript.Test.User do
      rpc_action :list_users, :read
      rpc_action :read_with_invalid_arg, :read_with_invalid_arg
      rpc_action :get_by_id, :get_by_id
      rpc_action :create_user, :create
      rpc_action :update_user, :update
      rpc_action :destroy_user, :destroy

      # Test get_by option - retrieves single user by email
      rpc_action :get_user_by_email, :read, get_by: [:email]

      # Test get_by with not_found_error?: false - returns null instead of error
      rpc_action :get_user_by_email_nullable, :read, get_by: [:email], not_found_error?: false

      # Test get_by with explicit not_found_error?: true (same as default)
      rpc_action :get_user_by_email_error, :read, get_by: [:email], not_found_error?: true

      # Test identities: [] for actor-scoped update/destroy actions (no identity required)
      rpc_action :update_me, :update_me, identities: []
      rpc_action :destroy_me, :destroy_me, identities: []

      # Test identities with multiple options (primary key and email identity)
      rpc_action :update_user_by_identity, :update, identities: [:_primary_key, :unique_email]

      # Test identities with only email identity (no primary key)
      rpc_action :update_user_by_email, :update, identities: [:unique_email]

      typed_query :list_users_with_invalid_arg, :read_with_invalid_arg do
        ts_fields_const_name "ListUsersWithInvalidArg"
        ts_result_type_name "ListUsersWithInvalidArgResult"
        fields [:id, :email]
      end
    end

    resource AshTypescript.Test.UserSettings do
      rpc_action :list_user_settings, :read
      rpc_action :get_user_settings, :get_by_user
      rpc_action :create_user_settings, :create
      rpc_action :update_user_settings, :update
      rpc_action :destroy_user_settings, :destroy
    end

    resource AshTypescript.Test.Post

    resource AshTypescript.Test.OrgTodo do
      rpc_action :list_org_todos, :read
      rpc_action :get_org_todo, :get_by_id
      rpc_action :create_org_todo, :create
      rpc_action :update_org_todo, :update
      rpc_action :complete_org_todo, :complete
      rpc_action :set_priority_org_todo, :set_priority
      rpc_action :bulk_complete_org_todo, :bulk_complete
      rpc_action :get_statistics_org_todo, :get_statistics
      rpc_action :search_org_todos, :search
      rpc_action :destroy_org_todo, :destroy
    end

    resource AshTypescript.Test.Task do
      rpc_action :list_tasks, :read
      rpc_action :read_tasks_with_metadata, :read_with_metadata
      rpc_action :create_task, :create
      rpc_action :update_task, :update
      rpc_action :mark_completed_task, :mark_completed
      rpc_action :destroy_task, :destroy
      rpc_action :get_task_stats, :get_task_stats
      rpc_action :list_task_stats, :list_task_stats

      rpc_action :read_tasks_with_mapped_metadata, :read_with_invalid_metadata_names,
        show_metadata: [:meta_1, :is_valid?, :field_2],
        metadata_field_names: [meta_1: "meta1", is_valid?: "isValid", field_2: "field2"]

      rpc_action :read_tasks_with_metadata_all, :read_with_metadata, show_metadata: nil
      rpc_action :read_tasks_with_metadata_false, :read_with_metadata, show_metadata: false
      rpc_action :read_tasks_with_metadata_empty, :read_with_metadata, show_metadata: []
      rpc_action :read_tasks_with_metadata_one, :read_with_metadata, show_metadata: [:some_string]

      rpc_action :read_tasks_with_metadata_two, :read_with_metadata,
        show_metadata: [:some_string, :some_number]

      rpc_action :create_task_metadata_all, :create, show_metadata: nil
      rpc_action :create_task_metadata_false, :create, show_metadata: false
      rpc_action :create_task_metadata_empty, :create, show_metadata: []
      rpc_action :create_task_metadata_one, :create, show_metadata: [:some_string]
      rpc_action :create_task_metadata_two, :create, show_metadata: [:some_string, :some_number]

      rpc_action :update_task_metadata_all, :update, show_metadata: nil
      rpc_action :update_task_metadata_false, :update, show_metadata: false
      rpc_action :update_task_metadata_empty, :update, show_metadata: []
      rpc_action :update_task_metadata_one, :update, show_metadata: [:some_string]
      rpc_action :update_task_metadata_two, :update, show_metadata: [:some_string, :some_number]

      rpc_action :destroy_task_metadata_all, :destroy, show_metadata: nil
      rpc_action :destroy_task_metadata_false, :destroy, show_metadata: false
      rpc_action :destroy_task_metadata_empty, :destroy, show_metadata: []
      rpc_action :destroy_task_metadata_one, :destroy, show_metadata: [:some_string]
      rpc_action :destroy_task_metadata_two, :destroy, show_metadata: [:some_string, :some_number]
    end

    resource AshTypescript.Test.PostComment
    resource AshTypescript.Test.MapFieldResource
    resource AshTypescript.Test.EmptyResource

    resource AshTypescript.Test.Content do
      rpc_action :list_content, :read
      rpc_action :get_content, :get_by_id
      rpc_action :create_content, :create
      rpc_action :update_content, :update
      rpc_action :destroy_content, :destroy
    end

    resource AshTypescript.Test.Article do
      rpc_action :get_important_dates, :get_important_dates
      rpc_action :get_publication_date, :get_publication_date
      rpc_action :create_article_with_optional_hero_image, :create_with_optional_hero_image

      rpc_action :update_article_with_required_hero_image_alt,
                 :update_with_required_hero_image_alt
    end

    resource AshTypescript.Test.Subscription do
      rpc_action :list_subscriptions, :read
      rpc_action :create_subscription, :create
      rpc_action :update_subscription, :update
      rpc_action :destroy_subscription, :destroy

      # Test identity using fields with field_names mappings (is_active? -> isActive)
      # This tests that identity input/output correctly applies field name formatting
      rpc_action :update_subscription_by_user_status, :update, identities: [:by_user_and_status]

      rpc_action :update_subscription_by_identity, :update,
        identities: [:_primary_key, :by_user_and_status]

      rpc_action :destroy_subscription_by_user_status, :destroy, identities: [:by_user_and_status]
    end

    resource AshTypescript.Test.TenantSetting do
      rpc_action :list_tenant_settings, :read
      rpc_action :create_tenant_setting, :create
      rpc_action :update_tenant_setting, :update
      rpc_action :destroy_tenant_setting, :destroy
    end

<<<<<<< HEAD
    # Test resource for nested map field formatting bugs
    resource AshTypescript.Test.NestedMapResource do
      rpc_action :list_users_map, :list_users_map
      rpc_action :get_metrics, :get_metrics
      rpc_action :get_nested_stats, :get_nested_stats
=======
    # Input parsing stress test resource - covers all edge cases for input formatting
    resource AshTypescript.Test.InputParsing.Resource do
      rpc_action :list_input_parsing, :read
      rpc_action :get_input_parsing, :get_by_id
      rpc_action :create_input_parsing, :create
      rpc_action :create_input_parsing_with_args, :create_with_args
      rpc_action :update_input_parsing, :update
      rpc_action :destroy_input_parsing, :destroy
      rpc_action :search_input_parsing, :search
      rpc_action :process_data_input_parsing, :process_data
      # New actions for exhaustive input parsing coverage
      rpc_action :process_profile_input_parsing, :process_profile
>>>>>>> 2f44b2d9
    end
  end

  resources do
    resource AshTypescript.Test.Todo
    resource AshTypescript.Test.TodoComment
    resource AshTypescript.Test.User
    resource AshTypescript.Test.UserSettings
    resource AshTypescript.Test.OrgTodo
    resource AshTypescript.Test.Task
    resource AshTypescript.Test.NotExposed
    resource AshTypescript.Test.Post
    resource AshTypescript.Test.PostComment
    resource AshTypescript.Test.NoRelationshipsResource
    resource AshTypescript.Test.EmptyResource
    resource AshTypescript.Test.MapFieldResource
    resource AshTypescript.Test.Content
    resource AshTypescript.Test.Article
    resource AshTypescript.Test.Subscription
    resource AshTypescript.Test.TenantSetting
<<<<<<< HEAD
    resource AshTypescript.Test.NestedMapResource
=======
    resource AshTypescript.Test.InputParsing.Resource
>>>>>>> 2f44b2d9
  end
end<|MERGE_RESOLUTION|>--- conflicted
+++ resolved
@@ -211,13 +211,13 @@
       rpc_action :destroy_tenant_setting, :destroy
     end
 
-<<<<<<< HEAD
     # Test resource for nested map field formatting bugs
     resource AshTypescript.Test.NestedMapResource do
       rpc_action :list_users_map, :list_users_map
       rpc_action :get_metrics, :get_metrics
       rpc_action :get_nested_stats, :get_nested_stats
-=======
+    end
+    
     # Input parsing stress test resource - covers all edge cases for input formatting
     resource AshTypescript.Test.InputParsing.Resource do
       rpc_action :list_input_parsing, :read
@@ -230,7 +230,6 @@
       rpc_action :process_data_input_parsing, :process_data
       # New actions for exhaustive input parsing coverage
       rpc_action :process_profile_input_parsing, :process_profile
->>>>>>> 2f44b2d9
     end
   end
 
@@ -251,10 +250,7 @@
     resource AshTypescript.Test.Article
     resource AshTypescript.Test.Subscription
     resource AshTypescript.Test.TenantSetting
-<<<<<<< HEAD
     resource AshTypescript.Test.NestedMapResource
-=======
     resource AshTypescript.Test.InputParsing.Resource
->>>>>>> 2f44b2d9
   end
 end